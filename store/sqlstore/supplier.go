// Copyright (c) 2016-present Mattermost, Inc. All Rights Reserved.
// See License.txt for license information.

package sqlstore

import (
	"context"
	dbsql "database/sql"
	"encoding/json"
	"errors"
	"fmt"
	sqltrace "log"
	"os"
	"strings"
	"sync/atomic"
	"time"

	"github.com/go-sql-driver/mysql"
	"github.com/lib/pq"
	"github.com/mattermost/gorp"
	"github.com/mattermost/mattermost-server/einterfaces"
	"github.com/mattermost/mattermost-server/mlog"
	"github.com/mattermost/mattermost-server/model"
	"github.com/mattermost/mattermost-server/store"
	"github.com/mattermost/mattermost-server/utils"
)

const (
	INDEX_TYPE_FULL_TEXT = "full_text"
	INDEX_TYPE_DEFAULT   = "default"
	DB_PING_ATTEMPTS     = 18
	DB_PING_TIMEOUT_SECS = 10
)

const (
	EXIT_GENERIC_FAILURE             = 1
	EXIT_CREATE_TABLE                = 100
	EXIT_DB_OPEN                     = 101
	EXIT_PING                        = 102
	EXIT_NO_DRIVER                   = 103
	EXIT_TABLE_EXISTS                = 104
	EXIT_TABLE_EXISTS_MYSQL          = 105
	EXIT_COLUMN_EXISTS               = 106
	EXIT_DOES_COLUMN_EXISTS_POSTGRES = 107
	EXIT_DOES_COLUMN_EXISTS_MYSQL    = 108
	EXIT_DOES_COLUMN_EXISTS_MISSING  = 109
	EXIT_CREATE_COLUMN_POSTGRES      = 110
	EXIT_CREATE_COLUMN_MYSQL         = 111
	EXIT_CREATE_COLUMN_MISSING       = 112
	EXIT_REMOVE_COLUMN               = 113
	EXIT_RENAME_COLUMN               = 114
	EXIT_MAX_COLUMN                  = 115
	EXIT_ALTER_COLUMN                = 116
	EXIT_CREATE_INDEX_POSTGRES       = 117
	EXIT_CREATE_INDEX_MYSQL          = 118
	EXIT_CREATE_INDEX_FULL_MYSQL     = 119
	EXIT_CREATE_INDEX_MISSING        = 120
	EXIT_REMOVE_INDEX_POSTGRES       = 121
	EXIT_REMOVE_INDEX_MYSQL          = 122
	EXIT_REMOVE_INDEX_MISSING        = 123
	EXIT_REMOVE_TABLE                = 134
	EXIT_CREATE_INDEX_SQLITE         = 135
	EXIT_REMOVE_INDEX_SQLITE         = 136
	EXIT_TABLE_EXISTS_SQLITE         = 137
	EXIT_DOES_COLUMN_EXISTS_SQLITE   = 138
)

type SqlSupplierOldStores struct {
	team                 store.TeamStore
	channel              store.ChannelStore
	post                 store.PostStore
	user                 store.UserStore
	audit                store.AuditStore
	cluster              store.ClusterDiscoveryStore
	compliance           store.ComplianceStore
	session              store.SessionStore
	oauth                store.OAuthStore
	system               store.SystemStore
	webhook              store.WebhookStore
	command              store.CommandStore
	commandWebhook       store.CommandWebhookStore
	preference           store.PreferenceStore
	license              store.LicenseStore
	token                store.TokenStore
	emoji                store.EmojiStore
	status               store.StatusStore
	fileInfo             store.FileInfoStore
	reaction             store.ReactionStore
	job                  store.JobStore
	userAccessToken      store.UserAccessTokenStore
	plugin               store.PluginStore
	channelMemberHistory store.ChannelMemberHistoryStore
	role                 store.RoleStore
	scheme               store.SchemeStore
	TermsOfService       store.TermsOfServiceStore
<<<<<<< HEAD
	group                store.GroupStore
=======
	UserTermsOfService   store.UserTermsOfServiceStore
>>>>>>> 0c5f60f8
}

type SqlSupplier struct {
	// rrCounter and srCounter should be kept first.
	// See https://github.com/mattermost/mattermost-server/pull/7281
	rrCounter      int64
	srCounter      int64
	next           store.LayeredStoreSupplier
	master         *gorp.DbMap
	replicas       []*gorp.DbMap
	searchReplicas []*gorp.DbMap
	oldStores      SqlSupplierOldStores
	settings       *model.SqlSettings
	lockedToMaster bool
}

func NewSqlSupplier(settings model.SqlSettings, metrics einterfaces.MetricsInterface) *SqlSupplier {
	supplier := &SqlSupplier{
		rrCounter: 0,
		srCounter: 0,
		settings:  &settings,
	}

	supplier.initConnection()

	supplier.oldStores.team = NewSqlTeamStore(supplier)
	supplier.oldStores.channel = NewSqlChannelStore(supplier, metrics)
	supplier.oldStores.post = NewSqlPostStore(supplier, metrics)
	supplier.oldStores.user = NewSqlUserStore(supplier, metrics)
	supplier.oldStores.audit = NewSqlAuditStore(supplier)
	supplier.oldStores.cluster = NewSqlClusterDiscoveryStore(supplier)
	supplier.oldStores.compliance = NewSqlComplianceStore(supplier)
	supplier.oldStores.session = NewSqlSessionStore(supplier)
	supplier.oldStores.oauth = NewSqlOAuthStore(supplier)
	supplier.oldStores.system = NewSqlSystemStore(supplier)
	supplier.oldStores.webhook = NewSqlWebhookStore(supplier, metrics)
	supplier.oldStores.command = NewSqlCommandStore(supplier)
	supplier.oldStores.commandWebhook = NewSqlCommandWebhookStore(supplier)
	supplier.oldStores.preference = NewSqlPreferenceStore(supplier)
	supplier.oldStores.license = NewSqlLicenseStore(supplier)
	supplier.oldStores.token = NewSqlTokenStore(supplier)
	supplier.oldStores.emoji = NewSqlEmojiStore(supplier, metrics)
	supplier.oldStores.status = NewSqlStatusStore(supplier)
	supplier.oldStores.fileInfo = NewSqlFileInfoStore(supplier, metrics)
	supplier.oldStores.job = NewSqlJobStore(supplier)
	supplier.oldStores.userAccessToken = NewSqlUserAccessTokenStore(supplier)
	supplier.oldStores.channelMemberHistory = NewSqlChannelMemberHistoryStore(supplier)
	supplier.oldStores.plugin = NewSqlPluginStore(supplier)
	supplier.oldStores.TermsOfService = NewSqlTermsOfServiceStore(supplier, metrics)
	supplier.oldStores.UserTermsOfService = NewSqlUserTermsOfServiceStore(supplier)

	initSqlSupplierReactions(supplier)
	initSqlSupplierRoles(supplier)
	initSqlSupplierSchemes(supplier)
	initSqlSupplierGroups(supplier)

	err := supplier.GetMaster().CreateTablesIfNotExists()
	if err != nil {
		mlog.Critical(fmt.Sprintf("Error creating database tables: %v", err))
		time.Sleep(time.Second)
		os.Exit(EXIT_CREATE_TABLE)
	}

	UpgradeDatabase(supplier)

	supplier.oldStores.team.(*SqlTeamStore).CreateIndexesIfNotExists()
	supplier.oldStores.channel.(*SqlChannelStore).CreateIndexesIfNotExists()
	supplier.oldStores.post.(*SqlPostStore).CreateIndexesIfNotExists()
	supplier.oldStores.user.(*SqlUserStore).CreateIndexesIfNotExists()
	supplier.oldStores.audit.(*SqlAuditStore).CreateIndexesIfNotExists()
	supplier.oldStores.compliance.(*SqlComplianceStore).CreateIndexesIfNotExists()
	supplier.oldStores.session.(*SqlSessionStore).CreateIndexesIfNotExists()
	supplier.oldStores.oauth.(*SqlOAuthStore).CreateIndexesIfNotExists()
	supplier.oldStores.system.(*SqlSystemStore).CreateIndexesIfNotExists()
	supplier.oldStores.webhook.(*SqlWebhookStore).CreateIndexesIfNotExists()
	supplier.oldStores.command.(*SqlCommandStore).CreateIndexesIfNotExists()
	supplier.oldStores.commandWebhook.(*SqlCommandWebhookStore).CreateIndexesIfNotExists()
	supplier.oldStores.preference.(*SqlPreferenceStore).CreateIndexesIfNotExists()
	supplier.oldStores.license.(*SqlLicenseStore).CreateIndexesIfNotExists()
	supplier.oldStores.token.(*SqlTokenStore).CreateIndexesIfNotExists()
	supplier.oldStores.emoji.(*SqlEmojiStore).CreateIndexesIfNotExists()
	supplier.oldStores.status.(*SqlStatusStore).CreateIndexesIfNotExists()
	supplier.oldStores.fileInfo.(*SqlFileInfoStore).CreateIndexesIfNotExists()
	supplier.oldStores.job.(*SqlJobStore).CreateIndexesIfNotExists()
	supplier.oldStores.userAccessToken.(*SqlUserAccessTokenStore).CreateIndexesIfNotExists()
	supplier.oldStores.plugin.(*SqlPluginStore).CreateIndexesIfNotExists()
	supplier.oldStores.TermsOfService.(SqlTermsOfServiceStore).CreateIndexesIfNotExists()
	supplier.oldStores.UserTermsOfService.(SqlUserTermsOfServiceStore).CreateIndexesIfNotExists()

	supplier.oldStores.preference.(*SqlPreferenceStore).DeleteUnusedFeatures()

	return supplier
}

func (s *SqlSupplier) SetChainNext(next store.LayeredStoreSupplier) {
	s.next = next
}

func (s *SqlSupplier) Next() store.LayeredStoreSupplier {
	return s.next
}

func setupConnection(con_type string, dataSource string, settings *model.SqlSettings) *gorp.DbMap {
	db, err := dbsql.Open(*settings.DriverName, dataSource)
	if err != nil {
		mlog.Critical(fmt.Sprintf("Failed to open SQL connection to err:%v", err.Error()))
		time.Sleep(time.Second)
		os.Exit(EXIT_DB_OPEN)
	}

	for i := 0; i < DB_PING_ATTEMPTS; i++ {
		mlog.Info(fmt.Sprintf("Pinging SQL %v database", con_type))
		ctx, cancel := context.WithTimeout(context.Background(), DB_PING_TIMEOUT_SECS*time.Second)
		defer cancel()
		err = db.PingContext(ctx)
		if err == nil {
			break
		} else {
			if i == DB_PING_ATTEMPTS-1 {
				mlog.Critical(fmt.Sprintf("Failed to ping DB, server will exit err=%v", err))
				time.Sleep(time.Second)
				os.Exit(EXIT_PING)
			} else {
				mlog.Error(fmt.Sprintf("Failed to ping DB retrying in %v seconds err=%v", DB_PING_TIMEOUT_SECS, err))
				time.Sleep(DB_PING_TIMEOUT_SECS * time.Second)
			}
		}
	}

	db.SetMaxIdleConns(*settings.MaxIdleConns)
	db.SetMaxOpenConns(*settings.MaxOpenConns)
	db.SetConnMaxLifetime(time.Duration(*settings.ConnMaxLifetimeMilliseconds) * time.Millisecond)

	var dbmap *gorp.DbMap

	connectionTimeout := time.Duration(*settings.QueryTimeout) * time.Second

	if *settings.DriverName == model.DATABASE_DRIVER_SQLITE {
		dbmap = &gorp.DbMap{Db: db, TypeConverter: mattermConverter{}, Dialect: gorp.SqliteDialect{}, QueryTimeout: connectionTimeout}
	} else if *settings.DriverName == model.DATABASE_DRIVER_MYSQL {
		dbmap = &gorp.DbMap{Db: db, TypeConverter: mattermConverter{}, Dialect: gorp.MySQLDialect{Engine: "InnoDB", Encoding: "UTF8MB4"}, QueryTimeout: connectionTimeout}
	} else if *settings.DriverName == model.DATABASE_DRIVER_POSTGRES {
		dbmap = &gorp.DbMap{Db: db, TypeConverter: mattermConverter{}, Dialect: gorp.PostgresDialect{}, QueryTimeout: connectionTimeout}
	} else {
		mlog.Critical("Failed to create dialect specific driver")
		time.Sleep(time.Second)
		os.Exit(EXIT_NO_DRIVER)
	}

	if settings.Trace {
		dbmap.TraceOn("", sqltrace.New(os.Stdout, "sql-trace:", sqltrace.Lmicroseconds))
	}

	return dbmap
}

func (s *SqlSupplier) initConnection() {
	s.master = setupConnection("master", *s.settings.DataSource, s.settings)

	if len(s.settings.DataSourceReplicas) > 0 {
		s.replicas = make([]*gorp.DbMap, len(s.settings.DataSourceReplicas))
		for i, replica := range s.settings.DataSourceReplicas {
			s.replicas[i] = setupConnection(fmt.Sprintf("replica-%v", i), replica, s.settings)
		}
	}

	if len(s.settings.DataSourceSearchReplicas) > 0 {
		s.searchReplicas = make([]*gorp.DbMap, len(s.settings.DataSourceSearchReplicas))
		for i, replica := range s.settings.DataSourceSearchReplicas {
			s.searchReplicas[i] = setupConnection(fmt.Sprintf("search-replica-%v", i), replica, s.settings)
		}
	}
}

func (ss *SqlSupplier) DriverName() string {
	return *ss.settings.DriverName
}

func (ss *SqlSupplier) GetCurrentSchemaVersion() string {
	version, _ := ss.GetMaster().SelectStr("SELECT Value FROM Systems WHERE Name='Version'")
	return version
}

func (ss *SqlSupplier) GetMaster() *gorp.DbMap {
	return ss.master
}

func (ss *SqlSupplier) GetSearchReplica() *gorp.DbMap {
	if len(ss.settings.DataSourceSearchReplicas) == 0 {
		return ss.GetReplica()
	}

	rrNum := atomic.AddInt64(&ss.srCounter, 1) % int64(len(ss.searchReplicas))
	return ss.searchReplicas[rrNum]
}

func (ss *SqlSupplier) GetReplica() *gorp.DbMap {
	if len(ss.settings.DataSourceReplicas) == 0 || ss.lockedToMaster {
		return ss.GetMaster()
	}

	rrNum := atomic.AddInt64(&ss.rrCounter, 1) % int64(len(ss.replicas))
	return ss.replicas[rrNum]
}

func (ss *SqlSupplier) TotalMasterDbConnections() int {
	return ss.GetMaster().Db.Stats().OpenConnections
}

func (ss *SqlSupplier) TotalReadDbConnections() int {
	if len(ss.settings.DataSourceReplicas) == 0 {
		return 0
	}

	count := 0
	for _, db := range ss.replicas {
		count = count + db.Db.Stats().OpenConnections
	}

	return count
}

func (ss *SqlSupplier) TotalSearchDbConnections() int {
	if len(ss.settings.DataSourceSearchReplicas) == 0 {
		return 0
	}

	count := 0
	for _, db := range ss.searchReplicas {
		count = count + db.Db.Stats().OpenConnections
	}

	return count
}

func (ss *SqlSupplier) MarkSystemRanUnitTests() {
	if result := <-ss.System().Get(); result.Err == nil {
		props := result.Data.(model.StringMap)
		unitTests := props[model.SYSTEM_RAN_UNIT_TESTS]
		if len(unitTests) == 0 {
			systemTests := &model.System{Name: model.SYSTEM_RAN_UNIT_TESTS, Value: "1"}
			<-ss.System().Save(systemTests)
		}
	}
}

func (ss *SqlSupplier) DoesTableExist(tableName string) bool {
	if ss.DriverName() == model.DATABASE_DRIVER_POSTGRES {
		count, err := ss.GetMaster().SelectInt(
			`SELECT count(relname) FROM pg_class WHERE relname=$1`,
			strings.ToLower(tableName),
		)

		if err != nil {
			mlog.Critical(fmt.Sprintf("Failed to check if table exists %v", err))
			time.Sleep(time.Second)
			os.Exit(EXIT_TABLE_EXISTS)
		}

		return count > 0

	} else if ss.DriverName() == model.DATABASE_DRIVER_MYSQL {

		count, err := ss.GetMaster().SelectInt(
			`SELECT
		    COUNT(0) AS table_exists
			FROM
			    information_schema.TABLES
			WHERE
			    TABLE_SCHEMA = DATABASE()
			        AND TABLE_NAME = ?
		    `,
			tableName,
		)

		if err != nil {
			mlog.Critical(fmt.Sprintf("Failed to check if table exists %v", err))
			time.Sleep(time.Second)
			os.Exit(EXIT_TABLE_EXISTS_MYSQL)
		}

		return count > 0

	} else if ss.DriverName() == model.DATABASE_DRIVER_SQLITE {
		count, err := ss.GetMaster().SelectInt(
			`SELECT name FROM sqlite_master WHERE type='table' AND name=?`,
			tableName,
		)

		if err != nil {
			mlog.Critical(fmt.Sprintf("Failed to check if table exists %v", err))
			time.Sleep(time.Second)
			os.Exit(EXIT_TABLE_EXISTS_SQLITE)
		}

		return count > 0

	} else {
		mlog.Critical("Failed to check if column exists because of missing driver")
		time.Sleep(time.Second)
		os.Exit(EXIT_COLUMN_EXISTS)
		return false
	}
}

func (ss *SqlSupplier) DoesColumnExist(tableName string, columnName string) bool {
	if ss.DriverName() == model.DATABASE_DRIVER_POSTGRES {
		count, err := ss.GetMaster().SelectInt(
			`SELECT COUNT(0)
			FROM   pg_attribute
			WHERE  attrelid = $1::regclass
			AND    attname = $2
			AND    NOT attisdropped`,
			strings.ToLower(tableName),
			strings.ToLower(columnName),
		)

		if err != nil {
			if err.Error() == "pq: relation \""+strings.ToLower(tableName)+"\" does not exist" {
				return false
			}

			mlog.Critical(fmt.Sprintf("Failed to check if column exists %v", err))
			time.Sleep(time.Second)
			os.Exit(EXIT_DOES_COLUMN_EXISTS_POSTGRES)
		}

		return count > 0

	} else if ss.DriverName() == model.DATABASE_DRIVER_MYSQL {

		count, err := ss.GetMaster().SelectInt(
			`SELECT
		    COUNT(0) AS column_exists
		FROM
		    information_schema.COLUMNS
		WHERE
		    TABLE_SCHEMA = DATABASE()
		        AND TABLE_NAME = ?
		        AND COLUMN_NAME = ?`,
			tableName,
			columnName,
		)

		if err != nil {
			mlog.Critical(fmt.Sprintf("Failed to check if column exists %v", err))
			time.Sleep(time.Second)
			os.Exit(EXIT_DOES_COLUMN_EXISTS_MYSQL)
		}

		return count > 0

	} else if ss.DriverName() == model.DATABASE_DRIVER_SQLITE {
		count, err := ss.GetMaster().SelectInt(
			`SELECT COUNT(*) FROM pragma_table_info(?) WHERE name=?`,
			tableName,
			columnName,
		)

		if err != nil {
			mlog.Critical(fmt.Sprintf("Failed to check if column exists %v", err))
			time.Sleep(time.Second)
			os.Exit(EXIT_DOES_COLUMN_EXISTS_SQLITE)
		}

		return count > 0

	} else {
		mlog.Critical("Failed to check if column exists because of missing driver")
		time.Sleep(time.Second)
		os.Exit(EXIT_DOES_COLUMN_EXISTS_MISSING)
		return false
	}
}

func (ss *SqlSupplier) DoesTriggerExist(triggerName string) bool {
	if ss.DriverName() == model.DATABASE_DRIVER_POSTGRES {
		count, err := ss.GetMaster().SelectInt(`
			SELECT
				COUNT(0)
			FROM
				pg_trigger
			WHERE
				tgname = $1
		`, triggerName)

		if err != nil {
			mlog.Critical(fmt.Sprintf("Failed to check if trigger exists %v", err))
			time.Sleep(time.Second)
			os.Exit(EXIT_GENERIC_FAILURE)
		}

		return count > 0

	} else if ss.DriverName() == model.DATABASE_DRIVER_MYSQL {
		count, err := ss.GetMaster().SelectInt(`
			SELECT
				COUNT(0)
			FROM
				information_schema.triggers
			WHERE
				trigger_schema = DATABASE()
			AND	trigger_name = ?
		`, triggerName)

		if err != nil {
			mlog.Critical(fmt.Sprintf("Failed to check if trigger exists %v", err))
			time.Sleep(time.Second)
			os.Exit(EXIT_GENERIC_FAILURE)
		}

		return count > 0

	} else {
		mlog.Critical("Failed to check if column exists because of missing driver")
		time.Sleep(time.Second)
		os.Exit(EXIT_GENERIC_FAILURE)
		return false
	}
}

func (ss *SqlSupplier) CreateColumnIfNotExists(tableName string, columnName string, mySqlColType string, postgresColType string, defaultValue string) bool {

	if ss.DoesColumnExist(tableName, columnName) {
		return false
	}

	if ss.DriverName() == model.DATABASE_DRIVER_POSTGRES {
		_, err := ss.GetMaster().ExecNoTimeout("ALTER TABLE " + tableName + " ADD " + columnName + " " + postgresColType + " DEFAULT '" + defaultValue + "'")
		if err != nil {
			mlog.Critical(fmt.Sprintf("Failed to create column %v", err))
			time.Sleep(time.Second)
			os.Exit(EXIT_CREATE_COLUMN_POSTGRES)
		}

		return true

	} else if ss.DriverName() == model.DATABASE_DRIVER_MYSQL {
		_, err := ss.GetMaster().ExecNoTimeout("ALTER TABLE " + tableName + " ADD " + columnName + " " + mySqlColType + " DEFAULT '" + defaultValue + "'")
		if err != nil {
			mlog.Critical(fmt.Sprintf("Failed to create column %v", err))
			time.Sleep(time.Second)
			os.Exit(EXIT_CREATE_COLUMN_MYSQL)
		}

		return true

	} else {
		mlog.Critical("Failed to create column because of missing driver")
		time.Sleep(time.Second)
		os.Exit(EXIT_CREATE_COLUMN_MISSING)
		return false
	}
}

func (ss *SqlSupplier) CreateColumnIfNotExistsNoDefault(tableName string, columnName string, mySqlColType string, postgresColType string) bool {

	if ss.DoesColumnExist(tableName, columnName) {
		return false
	}

	if ss.DriverName() == model.DATABASE_DRIVER_POSTGRES {
		_, err := ss.GetMaster().ExecNoTimeout("ALTER TABLE " + tableName + " ADD " + columnName + " " + postgresColType)
		if err != nil {
			mlog.Critical(fmt.Sprintf("Failed to create column %v", err))
			time.Sleep(time.Second)
			os.Exit(EXIT_CREATE_COLUMN_POSTGRES)
		}

		return true

	} else if ss.DriverName() == model.DATABASE_DRIVER_MYSQL {
		_, err := ss.GetMaster().ExecNoTimeout("ALTER TABLE " + tableName + " ADD " + columnName + " " + mySqlColType)
		if err != nil {
			mlog.Critical(fmt.Sprintf("Failed to create column %v", err))
			time.Sleep(time.Second)
			os.Exit(EXIT_CREATE_COLUMN_MYSQL)
		}

		return true

	} else {
		mlog.Critical("Failed to create column because of missing driver")
		time.Sleep(time.Second)
		os.Exit(EXIT_CREATE_COLUMN_MISSING)
		return false
	}
}

func (ss *SqlSupplier) RemoveColumnIfExists(tableName string, columnName string) bool {

	if !ss.DoesColumnExist(tableName, columnName) {
		return false
	}

	_, err := ss.GetMaster().ExecNoTimeout("ALTER TABLE " + tableName + " DROP COLUMN " + columnName)
	if err != nil {
		mlog.Critical(fmt.Sprintf("Failed to drop column %v", err))
		time.Sleep(time.Second)
		os.Exit(EXIT_REMOVE_COLUMN)
	}

	return true
}

func (ss *SqlSupplier) RemoveTableIfExists(tableName string) bool {
	if !ss.DoesTableExist(tableName) {
		return false
	}

	_, err := ss.GetMaster().ExecNoTimeout("DROP TABLE " + tableName)
	if err != nil {
		mlog.Critical(fmt.Sprintf("Failed to drop table %v", err))
		time.Sleep(time.Second)
		os.Exit(EXIT_REMOVE_TABLE)
	}

	return true
}

func (ss *SqlSupplier) RenameColumnIfExists(tableName string, oldColumnName string, newColumnName string, colType string) bool {
	if !ss.DoesColumnExist(tableName, oldColumnName) {
		return false
	}

	var err error
	if ss.DriverName() == model.DATABASE_DRIVER_MYSQL {
		_, err = ss.GetMaster().ExecNoTimeout("ALTER TABLE " + tableName + " CHANGE " + oldColumnName + " " + newColumnName + " " + colType)
	} else if ss.DriverName() == model.DATABASE_DRIVER_POSTGRES {
		_, err = ss.GetMaster().ExecNoTimeout("ALTER TABLE " + tableName + " RENAME COLUMN " + oldColumnName + " TO " + newColumnName)
	}

	if err != nil {
		mlog.Critical(fmt.Sprintf("Failed to rename column %v", err))
		time.Sleep(time.Second)
		os.Exit(EXIT_RENAME_COLUMN)
	}

	return true
}

func (ss *SqlSupplier) GetMaxLengthOfColumnIfExists(tableName string, columnName string) string {
	if !ss.DoesColumnExist(tableName, columnName) {
		return ""
	}

	var result string
	var err error
	if ss.DriverName() == model.DATABASE_DRIVER_MYSQL {
		result, err = ss.GetMaster().SelectStr("SELECT CHARACTER_MAXIMUM_LENGTH FROM information_schema.columns WHERE table_name = '" + tableName + "' AND COLUMN_NAME = '" + columnName + "'")
	} else if ss.DriverName() == model.DATABASE_DRIVER_POSTGRES {
		result, err = ss.GetMaster().SelectStr("SELECT character_maximum_length FROM information_schema.columns WHERE table_name = '" + strings.ToLower(tableName) + "' AND column_name = '" + strings.ToLower(columnName) + "'")
	}

	if err != nil {
		mlog.Critical(fmt.Sprintf("Failed to get max length of column %v", err))
		time.Sleep(time.Second)
		os.Exit(EXIT_MAX_COLUMN)
	}

	return result
}

func (ss *SqlSupplier) AlterColumnTypeIfExists(tableName string, columnName string, mySqlColType string, postgresColType string) bool {
	if !ss.DoesColumnExist(tableName, columnName) {
		return false
	}

	var err error
	if ss.DriverName() == model.DATABASE_DRIVER_MYSQL {
		_, err = ss.GetMaster().ExecNoTimeout("ALTER TABLE " + tableName + " MODIFY " + columnName + " " + mySqlColType)
	} else if ss.DriverName() == model.DATABASE_DRIVER_POSTGRES {
		_, err = ss.GetMaster().ExecNoTimeout("ALTER TABLE " + strings.ToLower(tableName) + " ALTER COLUMN " + strings.ToLower(columnName) + " TYPE " + postgresColType)
	}

	if err != nil {
		mlog.Critical(fmt.Sprintf("Failed to alter column type %v", err))
		time.Sleep(time.Second)
		os.Exit(EXIT_ALTER_COLUMN)
	}

	return true
}

func (ss *SqlSupplier) CreateUniqueIndexIfNotExists(indexName string, tableName string, columnName string) bool {
	return ss.createIndexIfNotExists(indexName, tableName, []string{columnName}, INDEX_TYPE_DEFAULT, true)
}

func (ss *SqlSupplier) CreateIndexIfNotExists(indexName string, tableName string, columnName string) bool {
	return ss.createIndexIfNotExists(indexName, tableName, []string{columnName}, INDEX_TYPE_DEFAULT, false)
}

func (ss *SqlSupplier) CreateCompositeIndexIfNotExists(indexName string, tableName string, columnNames []string) bool {
	return ss.createIndexIfNotExists(indexName, tableName, columnNames, INDEX_TYPE_DEFAULT, false)
}

func (ss *SqlSupplier) CreateFullTextIndexIfNotExists(indexName string, tableName string, columnName string) bool {
	return ss.createIndexIfNotExists(indexName, tableName, []string{columnName}, INDEX_TYPE_FULL_TEXT, false)
}

func (ss *SqlSupplier) createIndexIfNotExists(indexName string, tableName string, columnNames []string, indexType string, unique bool) bool {

	uniqueStr := ""
	if unique {
		uniqueStr = "UNIQUE "
	}

	if ss.DriverName() == model.DATABASE_DRIVER_POSTGRES {
		_, errExists := ss.GetMaster().SelectStr("SELECT $1::regclass", indexName)
		// It should fail if the index does not exist
		if errExists == nil {
			return false
		}

		query := ""
		if indexType == INDEX_TYPE_FULL_TEXT {
			if len(columnNames) != 1 {
				mlog.Critical("Unable to create multi column full text index")
				os.Exit(EXIT_CREATE_INDEX_POSTGRES)
			}
			columnName := columnNames[0]
			postgresColumnNames := convertMySQLFullTextColumnsToPostgres(columnName)
			query = "CREATE INDEX " + indexName + " ON " + tableName + " USING gin(to_tsvector('english', " + postgresColumnNames + "))"
		} else {
			query = "CREATE " + uniqueStr + "INDEX " + indexName + " ON " + tableName + " (" + strings.Join(columnNames, ", ") + ")"
		}

		_, err := ss.GetMaster().ExecNoTimeout(query)
		if err != nil {
			mlog.Critical(fmt.Sprintf("Failed to create index %v, %v", errExists, err))
			time.Sleep(time.Second)
			os.Exit(EXIT_CREATE_INDEX_POSTGRES)
		}
	} else if ss.DriverName() == model.DATABASE_DRIVER_MYSQL {

		count, err := ss.GetMaster().SelectInt("SELECT COUNT(0) AS index_exists FROM information_schema.statistics WHERE TABLE_SCHEMA = DATABASE() and table_name = ? AND index_name = ?", tableName, indexName)
		if err != nil {
			mlog.Critical(fmt.Sprintf("Failed to check index %v", err))
			time.Sleep(time.Second)
			os.Exit(EXIT_CREATE_INDEX_MYSQL)
		}

		if count > 0 {
			return false
		}

		fullTextIndex := ""
		if indexType == INDEX_TYPE_FULL_TEXT {
			fullTextIndex = " FULLTEXT "
		}

		_, err = ss.GetMaster().ExecNoTimeout("CREATE  " + uniqueStr + fullTextIndex + " INDEX " + indexName + " ON " + tableName + " (" + strings.Join(columnNames, ", ") + ")")
		if err != nil {
			mlog.Critical(fmt.Sprintf("Failed to create index %v", err))
			time.Sleep(time.Second)
			os.Exit(EXIT_CREATE_INDEX_FULL_MYSQL)
		}
	} else if ss.DriverName() == model.DATABASE_DRIVER_SQLITE {
		_, err := ss.GetMaster().ExecNoTimeout("CREATE INDEX IF NOT EXISTS " + indexName + " ON " + tableName + " (" + strings.Join(columnNames, ", ") + ")")
		if err != nil {
			mlog.Critical(fmt.Sprintf("Failed to create index %v", err))
			time.Sleep(time.Second)
			os.Exit(EXIT_CREATE_INDEX_SQLITE)
		}
	} else {
		mlog.Critical("Failed to create index because of missing driver")
		time.Sleep(time.Second)
		os.Exit(EXIT_CREATE_INDEX_MISSING)
	}

	return true
}

func (ss *SqlSupplier) RemoveIndexIfExists(indexName string, tableName string) bool {

	if ss.DriverName() == model.DATABASE_DRIVER_POSTGRES {
		_, err := ss.GetMaster().SelectStr("SELECT $1::regclass", indexName)
		// It should fail if the index does not exist
		if err != nil {
			return false
		}

		_, err = ss.GetMaster().ExecNoTimeout("DROP INDEX " + indexName)
		if err != nil {
			mlog.Critical(fmt.Sprintf("Failed to remove index %v", err))
			time.Sleep(time.Second)
			os.Exit(EXIT_REMOVE_INDEX_POSTGRES)
		}

		return true
	} else if ss.DriverName() == model.DATABASE_DRIVER_MYSQL {

		count, err := ss.GetMaster().SelectInt("SELECT COUNT(0) AS index_exists FROM information_schema.statistics WHERE TABLE_SCHEMA = DATABASE() and table_name = ? AND index_name = ?", tableName, indexName)
		if err != nil {
			mlog.Critical(fmt.Sprintf("Failed to check index %v", err))
			time.Sleep(time.Second)
			os.Exit(EXIT_REMOVE_INDEX_MYSQL)
		}

		if count <= 0 {
			return false
		}

		_, err = ss.GetMaster().ExecNoTimeout("DROP INDEX " + indexName + " ON " + tableName)
		if err != nil {
			mlog.Critical(fmt.Sprintf("Failed to remove index %v", err))
			time.Sleep(time.Second)
			os.Exit(EXIT_REMOVE_INDEX_MYSQL)
		}
	} else if ss.DriverName() == model.DATABASE_DRIVER_SQLITE {
		_, err := ss.GetMaster().ExecNoTimeout("DROP INDEX IF EXISTS " + indexName)
		if err != nil {
			mlog.Critical(fmt.Sprintf("Failed to remove index %v", err))
			time.Sleep(time.Second)
			os.Exit(EXIT_REMOVE_INDEX_SQLITE)
		}
	} else {
		mlog.Critical("Failed to create index because of missing driver")
		time.Sleep(time.Second)
		os.Exit(EXIT_REMOVE_INDEX_MISSING)
	}

	return true
}

func IsUniqueConstraintError(err error, indexName []string) bool {
	unique := false
	if pqErr, ok := err.(*pq.Error); ok && pqErr.Code == "23505" {
		unique = true
	}

	if mysqlErr, ok := err.(*mysql.MySQLError); ok && mysqlErr.Number == 1062 {
		unique = true
	}

	field := false
	for _, contain := range indexName {
		if strings.Contains(err.Error(), contain) {
			field = true
			break
		}
	}

	return unique && field
}

func (ss *SqlSupplier) GetAllConns() []*gorp.DbMap {
	all := make([]*gorp.DbMap, len(ss.replicas)+1)
	copy(all, ss.replicas)
	all[len(ss.replicas)] = ss.master
	return all
}

func (ss *SqlSupplier) Close() {
	mlog.Info("Closing SqlStore")
	ss.master.Db.Close()
	for _, replica := range ss.replicas {
		replica.Db.Close()
	}
}

func (ss *SqlSupplier) LockToMaster() {
	ss.lockedToMaster = true
}

func (ss *SqlSupplier) UnlockFromMaster() {
	ss.lockedToMaster = false
}

func (ss *SqlSupplier) Team() store.TeamStore {
	return ss.oldStores.team
}

func (ss *SqlSupplier) Channel() store.ChannelStore {
	return ss.oldStores.channel
}

func (ss *SqlSupplier) Post() store.PostStore {
	return ss.oldStores.post
}

func (ss *SqlSupplier) User() store.UserStore {
	return ss.oldStores.user
}

func (ss *SqlSupplier) Session() store.SessionStore {
	return ss.oldStores.session
}

func (ss *SqlSupplier) Audit() store.AuditStore {
	return ss.oldStores.audit
}

func (ss *SqlSupplier) ClusterDiscovery() store.ClusterDiscoveryStore {
	return ss.oldStores.cluster
}

func (ss *SqlSupplier) Compliance() store.ComplianceStore {
	return ss.oldStores.compliance
}

func (ss *SqlSupplier) OAuth() store.OAuthStore {
	return ss.oldStores.oauth
}

func (ss *SqlSupplier) System() store.SystemStore {
	return ss.oldStores.system
}

func (ss *SqlSupplier) Webhook() store.WebhookStore {
	return ss.oldStores.webhook
}

func (ss *SqlSupplier) Command() store.CommandStore {
	return ss.oldStores.command
}

func (ss *SqlSupplier) CommandWebhook() store.CommandWebhookStore {
	return ss.oldStores.commandWebhook
}

func (ss *SqlSupplier) Preference() store.PreferenceStore {
	return ss.oldStores.preference
}

func (ss *SqlSupplier) License() store.LicenseStore {
	return ss.oldStores.license
}

func (ss *SqlSupplier) Token() store.TokenStore {
	return ss.oldStores.token
}

func (ss *SqlSupplier) Emoji() store.EmojiStore {
	return ss.oldStores.emoji
}

func (ss *SqlSupplier) Status() store.StatusStore {
	return ss.oldStores.status
}

func (ss *SqlSupplier) FileInfo() store.FileInfoStore {
	return ss.oldStores.fileInfo
}

func (ss *SqlSupplier) Reaction() store.ReactionStore {
	return ss.oldStores.reaction
}

func (ss *SqlSupplier) Job() store.JobStore {
	return ss.oldStores.job
}

func (ss *SqlSupplier) UserAccessToken() store.UserAccessTokenStore {
	return ss.oldStores.userAccessToken
}

func (ss *SqlSupplier) ChannelMemberHistory() store.ChannelMemberHistoryStore {
	return ss.oldStores.channelMemberHistory
}

func (ss *SqlSupplier) Plugin() store.PluginStore {
	return ss.oldStores.plugin
}

func (ss *SqlSupplier) Role() store.RoleStore {
	return ss.oldStores.role
}

func (ss *SqlSupplier) TermsOfService() store.TermsOfServiceStore {
	return ss.oldStores.TermsOfService
}

func (ss *SqlSupplier) UserTermsOfService() store.UserTermsOfServiceStore {
	return ss.oldStores.UserTermsOfService
}

func (ss *SqlSupplier) Scheme() store.SchemeStore {
	return ss.oldStores.scheme
}

func (ss *SqlSupplier) Group() store.GroupStore {
	return ss.oldStores.group
}

func (ss *SqlSupplier) DropAllTables() {
	ss.master.TruncateTables()
}

type mattermConverter struct{}

func (me mattermConverter) ToDb(val interface{}) (interface{}, error) {

	switch t := val.(type) {
	case model.StringMap:
		return model.MapToJson(t), nil
	case map[string]string:
		return model.MapToJson(model.StringMap(t)), nil
	case model.StringArray:
		return model.ArrayToJson(t), nil
	case model.StringInterface:
		return model.StringInterfaceToJson(t), nil
	case map[string]interface{}:
		return model.StringInterfaceToJson(model.StringInterface(t)), nil
	}

	return val, nil
}

func (me mattermConverter) FromDb(target interface{}) (gorp.CustomScanner, bool) {
	switch target.(type) {
	case *model.StringMap:
		binder := func(holder, target interface{}) error {
			s, ok := holder.(*string)
			if !ok {
				return errors.New(utils.T("store.sql.convert_string_map"))
			}
			b := []byte(*s)
			return json.Unmarshal(b, target)
		}
		return gorp.CustomScanner{Holder: new(string), Target: target, Binder: binder}, true
	case *map[string]string:
		binder := func(holder, target interface{}) error {
			s, ok := holder.(*string)
			if !ok {
				return errors.New(utils.T("store.sql.convert_string_map"))
			}
			b := []byte(*s)
			return json.Unmarshal(b, target)
		}
		return gorp.CustomScanner{Holder: new(string), Target: target, Binder: binder}, true
	case *model.StringArray:
		binder := func(holder, target interface{}) error {
			s, ok := holder.(*string)
			if !ok {
				return errors.New(utils.T("store.sql.convert_string_array"))
			}
			b := []byte(*s)
			return json.Unmarshal(b, target)
		}
		return gorp.CustomScanner{Holder: new(string), Target: target, Binder: binder}, true
	case *model.StringInterface:
		binder := func(holder, target interface{}) error {
			s, ok := holder.(*string)
			if !ok {
				return errors.New(utils.T("store.sql.convert_string_interface"))
			}
			b := []byte(*s)
			return json.Unmarshal(b, target)
		}
		return gorp.CustomScanner{Holder: new(string), Target: target, Binder: binder}, true
	case *map[string]interface{}:
		binder := func(holder, target interface{}) error {
			s, ok := holder.(*string)
			if !ok {
				return errors.New(utils.T("store.sql.convert_string_interface"))
			}
			b := []byte(*s)
			return json.Unmarshal(b, target)
		}
		return gorp.CustomScanner{Holder: new(string), Target: target, Binder: binder}, true
	}

	return gorp.CustomScanner{}, false
}

func convertMySQLFullTextColumnsToPostgres(columnNames string) string {
	columns := strings.Split(columnNames, ", ")
	concatenatedColumnNames := ""
	for i, c := range columns {
		concatenatedColumnNames += c
		if i < len(columns)-1 {
			concatenatedColumnNames += " || ' ' || "
		}
	}

	return concatenatedColumnNames
}<|MERGE_RESOLUTION|>--- conflicted
+++ resolved
@@ -93,11 +93,8 @@
 	role                 store.RoleStore
 	scheme               store.SchemeStore
 	TermsOfService       store.TermsOfServiceStore
-<<<<<<< HEAD
 	group                store.GroupStore
-=======
 	UserTermsOfService   store.UserTermsOfServiceStore
->>>>>>> 0c5f60f8
 }
 
 type SqlSupplier struct {
