--- conflicted
+++ resolved
@@ -160,23 +160,8 @@
 		}
 	}
 
-<<<<<<< HEAD
-	isLicensed := utils.IsLicensed()
-	license := utils.License()
-	disableTownSquareReadOnly := th.App.Config().TeamSettings.ExperimentalTownSquareIsReadOnly
-	defer func() {
-		th.App.UpdateConfig(func(cfg *model.Config) { cfg.TeamSettings.ExperimentalTownSquareIsReadOnly = disableTownSquareReadOnly })
-		utils.SetIsLicensed(isLicensed)
-		utils.SetLicense(license)
-	}()
-	th.App.UpdateConfig(func(cfg *model.Config) { *cfg.TeamSettings.ExperimentalTownSquareIsReadOnly = true })
-	utils.SetIsLicensed(true)
-	utils.SetLicense(&model.License{Features: &model.Features{}})
-	utils.License().Features.SetDefaults()
-=======
 	th.App.UpdateConfig(func(cfg *model.Config) { *cfg.TeamSettings.ExperimentalTownSquareIsReadOnly = true })
 	th.App.SetLicense(model.NewTestLicense())
->>>>>>> d88d2bc2
 
 	defaultChannel := store.Must(th.App.Srv.Store.Channel().GetByName(team.Id, model.DEFAULT_CHANNEL, true)).(*model.Channel)
 	defaultPost := &model.Post{
@@ -405,6 +390,7 @@
 	defer func() {
 		th.RestoreDefaultRolePermissions(defaultRolePermissions)
 	}()
+	th.App.SetLicense(model.NewTestLicense())
 
 	th.AddPermissionToRole(model.PERMISSION_EDIT_POST.Id, model.CHANNEL_USER_ROLE_ID)
 
@@ -475,23 +461,8 @@
 	}
 
 	// Test licensed policy controls for edit post
-<<<<<<< HEAD
-	isLicensed := utils.IsLicensed()
-	license := utils.License()
-	defer func() {
-		utils.SetIsLicensed(isLicensed)
-		utils.SetLicense(license)
-	}()
-	utils.SetIsLicensed(true)
-	utils.SetLicense(&model.License{Features: &model.Features{}})
-	utils.License().Features.SetDefaults()
-
 	th.RemovePermissionFromRole(model.PERMISSION_EDIT_POST.Id, model.CHANNEL_USER_ROLE_ID)
-=======
-	th.App.SetLicense(model.NewTestLicense())
-	th.App.UpdateConfig(func(cfg *model.Config) { *cfg.ServiceSettings.AllowEditPost = model.ALLOW_EDIT_POST_NEVER })
-
->>>>>>> d88d2bc2
+
 	post4 := &model.Post{ChannelId: channel1.Id, Message: "zz" + model.NewId() + "a", RootId: rpost1.Data.(*model.Post).Id}
 	rpost4, err := Client.CreatePost(post4)
 	if err != nil {
@@ -979,11 +950,6 @@
 	channel1 := th.BasicChannel
 	team1 := th.BasicTeam
 
-<<<<<<< HEAD
-=======
-	th.App.UpdateConfig(func(cfg *model.Config) { *cfg.ServiceSettings.RestrictPostDelete = model.PERMISSIONS_DELETE_POST_ALL })
-
->>>>>>> d88d2bc2
 	time.Sleep(10 * time.Millisecond)
 	post1 := &model.Post{ChannelId: channel1.Id, Message: "zz" + model.NewId() + "a"}
 	post1 = Client.Must(Client.CreatePost(post1)).Data.(*model.Post)
@@ -1036,16 +1002,11 @@
 		t.Fatal(err)
 	}
 
-<<<<<<< HEAD
 	// Check the appropriate permissions are enforced.
 	defaultRolePermissions := th.SaveDefaultRolePermissions()
 	defer func() {
 		th.RestoreDefaultRolePermissions(defaultRolePermissions)
 	}()
-=======
-	// Test licensed policy controls for delete post
-	th.App.SetLicense(model.NewTestLicense())
->>>>>>> d88d2bc2
 
 	th.UpdateUserToTeamAdmin(th.BasicUser2, th.BasicTeam)
 
@@ -1057,14 +1018,8 @@
 
 	SystemAdminClient.Must(SystemAdminClient.DeletePost(channel1.Id, post4b.Id))
 
-<<<<<<< HEAD
 	th.RemovePermissionFromRole(model.PERMISSION_DELETE_POST.Id, model.CHANNEL_USER_ROLE_ID)
 	th.AddPermissionToRole(model.PERMISSION_DELETE_POST.Id, model.TEAM_ADMIN_ROLE_ID)
-=======
-	th.App.UpdateConfig(func(cfg *model.Config) {
-		*cfg.ServiceSettings.RestrictPostDelete = model.PERMISSIONS_DELETE_POST_TEAM_ADMIN
-	})
->>>>>>> d88d2bc2
 
 	th.LoginBasic()
 
@@ -1085,43 +1040,6 @@
 	Client.Must(Client.DeletePost(channel1.Id, post5a.Id))
 
 	SystemAdminClient.Must(SystemAdminClient.DeletePost(channel1.Id, post5b.Id))
-<<<<<<< HEAD
-=======
-
-	th.App.UpdateConfig(func(cfg *model.Config) {
-		*cfg.ServiceSettings.RestrictPostDelete = model.PERMISSIONS_DELETE_POST_SYSTEM_ADMIN
-	})
-
-	th.LoginBasic()
-
-	time.Sleep(10 * time.Millisecond)
-	post6a := &model.Post{ChannelId: channel1.Id, Message: "zz" + model.NewId() + "a"}
-	post6a = Client.Must(Client.CreatePost(post6a)).Data.(*model.Post)
-
-	if _, err := Client.DeletePost(channel1.Id, post6a.Id); err == nil {
-		t.Fatal(err)
-	}
-
-	th.LoginBasic2()
-
-	if _, err := Client.DeletePost(channel1.Id, post6a.Id); err == nil {
-		t.Fatal(err)
-	}
-
-	// Check that if unlicensed the policy restriction is not enforced.
-	th.App.SetLicense(nil)
-
-	time.Sleep(10 * time.Millisecond)
-	post7 := &model.Post{ChannelId: channel1.Id, Message: "zz" + model.NewId() + "a"}
-	post7 = Client.Must(Client.CreatePost(post7)).Data.(*model.Post)
-
-	if _, err := Client.DeletePost(channel1.Id, post7.Id); err != nil {
-		t.Fatal(err)
-	}
-
-	SystemAdminClient.Must(SystemAdminClient.DeletePost(channel1.Id, post6a.Id))
-
->>>>>>> d88d2bc2
 }
 
 func TestEmailMention(t *testing.T) {
