--- conflicted
+++ resolved
@@ -38,11 +38,8 @@
         if (global.window.mm_config.EnableOAuthServiceProvider === 'true') {
             tabs.push({name: 'developer', uiName: 'Developer', icon: 'glyphicon glyphicon-th'});
         }
-<<<<<<< HEAD
-        if (global.window.mm_config.EnableIncomingWebhooks === 'true') {
-=======
-        if (global.window.config.EnableIncomingWebhooks === 'true' || global.window.config.EnableOutgoingWebhooks === 'true') {
->>>>>>> d139c9e8
+
+        if (global.window.mm_config.EnableIncomingWebhooks === 'true' || global.window.mm_config.EnableOutgoingWebhooks === 'true') {
             tabs.push({name: 'integrations', uiName: 'Integrations', icon: 'glyphicon glyphicon-transfer'});
         }
         tabs.push({name: 'display', uiName: 'Display', icon: 'glyphicon glyphicon-eye-open'});
