--- conflicted
+++ resolved
@@ -53,11 +53,6 @@
 
 		a.Log = s.Log
 
-<<<<<<< HEAD
-		a.HTTPService = s.HTTPService
-		a.ImageProxy = s.ImageProxy
-=======
->>>>>>> 8429add3
 		a.AccountMigration = s.AccountMigration
 		a.Cluster = s.Cluster
 		a.Compliance = s.Compliance
@@ -69,6 +64,7 @@
 		a.Saml = s.Saml
 
 		a.HTTPService = s.HTTPService
+		a.ImageProxy = s.ImageProxy
 		a.Timezones = s.timezones
 	}
 }